# Change log for DscResource.Tests

## Unreleased

- Fixes issue where Reset-DSC causes a Warning to be logged if a DSC
  configuration is not currently running.
- Added issue templates.
- Added the ability to temporary skip common test for debugging purposes
  ([issue #219](https://github.com/PowerShell/DscResource.Tests/issues/219)).
- Added functionality to Install-ModuleFromPowerShellGallery helper function
  to allow using Nuget.exe when it is already installed in the temp path.
  Addresses ([issue #301](https://github.com/PowerShell/DscResource.Tests/issues/301)).
- Updated Unit tests to reflect the changes to the Install-ModuleFromPowerShellGallery
  helper function.
- Added a RequiredVersion for PSPKI (v3.3.0.0) in TestHelper because of
  a critical issue in the recently released version (v3.4.0.1) of that
  module.
- Improved Wiki documentation generation to address more example file
  types and increased unit test coverage and function
  ([issue #256](https://github.com/PowerShell/DscResource.Tests/issues/256)).
- Added .gitignore file and suppressed ```package-lock.json``` file from
  being included in repo.
- Changes to AppVeyor.psm1
  - Updated Invoke-AppveyorInstallTask to provide better informational
    messages when installing each prerequisite
    ([issue #293](https://github.com/PowerShell/DscResource.Tests/issues/293)).
  - Added unit tests for Invoke-AppveyorInstallTask.
- Changes to TestHelper.psm1
  - Updated `Install-NuGetExe` to have a new parameter `RequiredVersion`.
    Also, the `Uri` parameter no longer takes the entire download URL but
    just the URI, i.e. `https://dist.nuget.org/win-x86-commandline`. The
    correct download URL is now concatenated withing the helper function.
- Now outputs a warning when a repository does not have a Tests folder
  ([issue #296](https://github.com/PowerShell/DscResource.Tests/issues/296)).
- Update PSSA rule Measure-IfStatement to handle when there is a clause
  spanning multiple rows and the first rows ends correctly with an open
  brace (see example in the regression test for this issue)
  ([issue #238](https://github.com/PowerShell/DscResource.Tests/issues/238)).
- Update call to install PowerShellGet via Install-Module in AppVeyor.psm1
  to use AllowClobber ([issue #310](https://github.com/PowerShell/DscResource.Tests/issues/310)).
- Fix MetaFixers Functions Pipeline Processing.
- Added common opt-in tests for localization ([issue #145](https://github.com/PowerShell/DscResource.Tests/issues/145)).
  - Should have an en-US localization folder.
  - The en-US localization folder should have the correct casing.
  - A resource file with the correct name should exist in the localization
    folder.
  - The resource or module should use all the localization string keys
    from the localization resource file.
  - The localization resource file should not be missing any localization
    string key that is used in the resource or module.
  - If there are other localization folders (other than en-US)
    - They should contain a resource file with the correct name.
    - The folders should use the correct casing.
    - All en-US resource file localized string keys must also exist in
      the resource file.
    - There should be no additional localized string keys in the resource
      file that do not exist in the en-US resource file.
- Added `Publish-WikiContent` helper function to publish auto-generated Wiki files
  to the relevant DSC resource GitHub Wiki with sidebar, footer and WikiSource file
  copying ([issue #142](https://github.com/PowerShell/DscResource.Tests/issues/142),
  [issue #227](https://github.com/PowerShell/DscResource.Tests/issues/227) and
  [issue #228](https://github.com/PowerShell/DscResource.Tests/issues/228)).
- Update New-DscResourcePowerShellHelp to output the PowerShell help files to
  to the relevant DSC resource GitHub Wiki ([issue #142](https://github.com/PowerShell/DscResource.Tests/issues/142)).
- Update New-DscResourcePowerShellHelp to optionally output the PowerShell help files to
  the resource specific path and fix the example processing.
- Added processing to `Test-PublishMetaData` for the InvalidGUID error from Test-ScriptFileInfo
  ([issue #330](https://github.com/PowerShell/DscResource.Tests/issues/330)).
- Update New-DscResourcePowerShellHelp to optionally output the PowerShell
  help files to the resource specific path and fix the example processing.
  - The files are now outputted as UTF-8 (ASCII).
- Added processing to `Test-PublishMetaData` for the InvalidGUID error
  from Test-ScriptFileInfo ([issue #330](https://github.com/PowerShell/DscResource.Tests/issues/330)).
- Added PowerShell Script Analyzer rules to check the following
  statements are in lower case: `if`,`foreach`,`do`,`while`,`for`,
  `try`,`catch`,`enum`,`class` ([issue #224](https://github.com/PowerShell/DscResource.Tests/issues/224)).
- Moved `Publish Wiki Content` section in the `README.md` to the correct location.
- Removed the legacy `CHANGELOG` link in the `README.md` table of contents.
- Fixed broken links and formatting in the `README.md` file.
- Added Measure-Keyword function to check if all keywords are in lower case.
  - If a keyword is followed by parentheses,there should be a single space between them.
<<<<<<< HEAD
- Added Measure-Hashtable function to check if a hashtable is correctly formatted.
=======
- Turn on the Custom Script Analyzer Rules meta test.
>>>>>>> 628a006b

## 0.3.0.0

- Extra whitespace trimmed from TestHelper.psm1 (feature of VS Code).
- Removed code to Remove-Module from Initialize-TestEnvironment because not
  required: Import-Module -force should do the same thing.
- Initialize-TestEnvironment changed to import module being tested into Global
  scope so that InModuleScope not required in tests.
- Fixed aliases in files
- Initialize-TestEnvironment changed to update the execution policy for the
  current process only
- Restore-TestEnvironment changed to update the execution policy for the
  current process only.
- Cleaned all common tests
  - Added tests for PS Script Analyzer
- Cleaned TestHelper
  - Removed Force parameter from Install-ModuleFromPowerShellGallery
  - Added more test helper functions
- Cleaned MetaFixers and TestRunner
- Updated common test output format
- Added ```Install-NuGetExe``` to TestHelper.psm1
- Fixed up Readme.md to remove markdown violations and resolve duplicate information
- Added ```AppVeyor.psm1``` module
- Added ```DscResource.DocumentationHelper``` modules
- Added new tests for testing Examples and Markdown (using Node/NPM/Gulp)
- Clean up layout of Readme.md to be more logically structured and added more information
  about the new tests and modules
- Added documentation for new tests and features
- Added phased Meta Test roll-out
- Added code coverage report with [codecov.io](http://codecove.io)
- Added default parameter values for HarnessFunctionName and HarnessModulePath in AppVeyor\Invoke-AppveyorTestScriptTask cmdlet
- Fixed bug in DscResource.DocumentationHelper\MofHelper.psm1 when 'class' mentioned in MOF file outside of header
- Added ability for DscResource.DocumentationHelper\WikiPages.psm1 to display Array type parameters correctly
- Fixed Wiki Generation to create Markdown that does not violate markdown rules
- Removed violation of markdown rules from Readme.md
- Fixed Wiki Generation when Example header contains parentheses.
- Added so that any error message for each test are also published to the AppVeyor "Tests-view".
- Added a common test to verify so that no markdown files contains Byte Order Mark (BOM) (issue #108).
- Fixed bug where node_modules or .git directories caused errors with long file
  paths for tests
- Added SkipPublisherCheck to Install-Module calls for installing Pester.
  This way it does not conflict with signed Pester module included in Windows.
  - Fixed bug when SkipPublisherCheck does not exist in older versions of the
    Install-Module cmdlet.
- Changed so that markdown lint rules MD013 and MD024 is disabled by default for the markdown common test.
- Added an option to use a markdown lint settings file in the repository which will
  override the default markdown lint settings file in DscResource.Tests repository.
- Added a new parameter ResourceType to the test helper function Initialize-TestEnvironment
  to be able to test class-based resources in the folder DscClassResources.
  The new parameter ResourceType can be set to either 'Mof' or 'Class'.
  Default value for parameter ResourceType is 'Mof'.
- Changed markdown lint rule MD029 to use the 'one' style for ordered lists (issue #115).
- Removed the reference to the function ConvertTo-SpaceIndentation from the warning
  message in the test that checks for tabs in module files. The function
  ConvertTo-SpaceIndentation does not exist anymore ([issue #4](https://github.com/PowerShell/DscResource.Tests/issues/4)).
- Removed Byte Order Mark (BOM) from the module file TestRunner.psm1.
- Updated so that checking for Byte Order Mark (BOM) in markdown file lists the
  full path so it easier to distinguish when filenames are equal in different
  locations.
- Updated so that module files (.psm1) are checked for Byte Order Mark (BOM)
  (issue #143).
- Updated It-blocks for File Parsing tests so that they are more descriptive for
  the AppVeyor "Tests-view".
- Changed debug message which outputs the type of the $results variable (in
  AppVeyor.psm1) to use Write-Verbose instead of Write-Info ([issue #99](https://github.com/PowerShell/DscResource.Tests/issues/99)).
- Added `Get-ResourceModulesInConfiguration` to `TestHelper.psm1` to get support installing
  DSC Resource modules when testing examples.
- Enable 'Common Tests - Validate Example Files' to install missing required modules if
  running in AppVeyor or show warning if run by user.
- Added new common test so that script files (.ps1) are checked for Byte Order
  Mark (BOM) ([issue #160](https://github.com/PowerShell/DscResource.Tests/issues/160)).
  This test is opt-in using .MetaTestOptIn.json.
- Added minimum viable product for applying custom PS Script Analyzer rules to
  check adherence to DSC Resource Kit style guidelines
  ([issue #86](https://github.com/PowerShell/DscResource.Tests/issues/86)).
  The current rules checks the [Parameter()] attribute format is correct in all parameter blocks.
  - Fixed Byte Order Mark (BOM) in files; DscResource.AnalyzerRules.psd1,
  DscResource.AnalyzerRules.psm1 and en-US/DscResource.AnalyzerRules.psd1
  ([issue #169](https://github.com/PowerShell/DscResource.Tests/issues/169)).
  - Extended the parameter custom rule to also validate the Mandatory attribute.
- Fixed so that code coverage can be scan for code even if there is no DSCResource
  folder.
- Added workaround for AppVeyor replaces punctuation in folder structure for
  DscResource.Tests.
- Remove the $repoName variable and replace it with $moduleName as it was a
  duplicate.
- Added so that DscResource.Tests is testing it self with it's own common tests
  ([issue #170](https://github.com/PowerShell/DscResource.Tests/issues/170)).
- Change README.md to resolve lint error MD029 and MD036.
- Added module manifest for manifest common tests to pass.
- Added status badges to README.md.
- Fixed the markdown test so that node_modules can be deleted when path contains
  an apostrophe ([issue #166](https://github.com/PowerShell/DscResource.Tests/issues/166)).
  - Fixed typo in It-blocks when uninstalling dependencies.
- Code was moved from the example tests into a new helper function Install-DependentModule
  ([issue #168](https://github.com/PowerShell/DscResource.Tests/issues/168)).
  Also fixed bug with Version, where Install-Module would not use the correct
  variable for splatting.
- Enable so that missing required modules for integration tests is installed if
  running in AppVeyor or show warning if run by user ([issue #168](https://github.com/PowerShell/DscResource.Tests/issues/168)).
- Set registry key HKLM:\Software\Microsoft\PowerShell\DisablePromptToUpdateHelp
  to 1 when running in AppVeyor to suppress warning caused by running custom rules
  in PSScriptAnalyzer in the GetExternalRule() method of `Engine/ScriptAnalyzer.cs`
  ([issue #176](https://github.com/PowerShell/DscResource.Tests/issues/176)).
- Added unit tests for helper function Start-DscResourceTests.
- Updated AppVeyor code so that common tests and unit tests is run on the working
  branch's tests. This is to be able to test changes to tests in pull requests
  without having to merge the pull request before seeing the result.
- Add opt-in parameter RunTestInOrder for the helper function Invoke-AppveyorTestScriptTask
  which enables running integration tests in order ([issue #184](https://github.com/PowerShell/DscResource.Tests/issues/184)).
  - Refactored the class IntegrationTest to be a public sealed class and using
    a named property for OrderNumber
    ([issue #191](https://github.com/PowerShell/DscResource.Tests/issues/191)).
- Add Script Analyzer custom rule to test functions and statements so that
  opening braces are set according to the style guideline ([issue #27](https://github.com/PowerShell/DscResource.Tests/issues/27)).
- When common tests are running on another repository than DscResource.Tests the
  DscResource.Tests unit and integration tests are removed from the list of tests
  to run ([issue #189](https://github.com/PowerShell/DscResource.Tests/issues/189)).
- Fix ModuleVersion number value inserted into manifest in NuGet package produced
  in Invoke-AppveyorAfterTestTask ([issue #193](https://github.com/PowerShell/DscResource.Tests/issues/193)).
- Fix TestRunner.Tests.ps1 to make compatible with Pester 4.0.7 ([issue #196](https://github.com/PowerShell/DscResource.Tests/issues/196)).
- Improved WikiPages.psm1 to include the EmbeddedInstance to the datatype in the
  generated wiki page ([issue #201](https://github.com/PowerShell/DscResource.Tests/issues/201))
- Added basic support for analyzing TypeDefinitionAst related code e.g. Enum & Class definitions to include
  Basic Brace newline rules
  - Created new unit tests to validate the Analyzer rules pass or fail as expected for these new rules
- Added Test-IsClass Cmdlet to determine if particular Ast objects are members of a Class or not
  - Created new Unit Tests to validate the functionality of said cmdlet
- Modified current Parameter, and AttributeArgument Analyzer Rules to check for Class membership and properly validate in those cases as well as the current Function based Cmdlets
  - Created new unit tests to validate the new Analyzer rules pass or fail as expected for Class based resources
- Minor code cleanup in AppVeyor.psm1.
- Updated documentation in README.md and comment-based help in TestHelp.psm1 to
  use the new name of the renamed SqlServerDsc resource module.
- Fixed minor typo in manifest for the CodeCoverage module.
- Added a wrapper Set-PSModulePath for setting $env:PSModulePath to be able to
  write unit tests for the helper functions with more code coverage.
- Minor typos and cleanup in helper functions.
- Fixed a bug in Install-DependentModule when calling the helper function using
  a specific version to install. Now Get-Module will no longer throw an error
  that it does not have a parameter named 'Version'.
- Added unit test for helper function in TestHelper to increase code coverage.
- Added Invoke-AppveyorTestScriptTask cmdlet functionality for CodeCoverage for Class based resources ([issue #173](https://github.com/PowerShell/DscResource.Tests/issues/173))
- Add opt-in parameter RunInContainer for the helper function Invoke-AppveyorTestScriptTask
  which enables running unit tests in a Docker Windows container. The RunInContainer
  parameter can only be used when the parameter RunTestInOrder is also used.
- Moved helper function Write-Info to the TestHelpers module so it could be reused
  by other modules. The string was changed to output 'UTC' before the time to
  clarify that it is UTC time, and optional parameter 'ForegroundColor' was added
  so that it is possible to change the color of the text that is written.
- Added module DscResource.Container which contain logic to handle the container
  testing when unit tests are run in a Docker Windows container.
- Added Get-OptInStatus function to enable retrieving of an opt-in status
  by name. This is required for implementation of PS Script Analyzer opt-in rules
  where the describe block contains multiple opt-ins in a single block.
- Added new opt-in flags to allow enforcement of script analyzer rules ([issue #161](https://github.com/PowerShell/DscResource.Tests/issues/161))
- Updated year in DscResources.Tests.psd1 manifest to 2018.
- Fixed bug where common test would throw an error if there were no
  .MetaTestOptIn.json file or it was empty (no opt-ins).
- Added more tests for custom PS Script Analyzer rules to increased code coverage.
  These new tests call the Measure-functions directly.
- Changed so that DscResource.Tests repository can analyze code coverage for the
  helper modules ([issue #208](https://github.com/PowerShell/DscResource.Tests/issues/208)).
- Importing of the TestHelper.psm1 module is now done at the top of the script of
  AppVeyor.psm1. Previously it was imported in each helper function. This was done
  to make it easier to mock the helper functions inside the TestHelper.psm1 module
  when testing AppVeyor.psm1.
- Changed Get-PSModulePathItem to trim end back slash ([issue #217](https://github.com/PowerShell/DscResource.Tests/issues/217))
- Updated to support running unit tests on PowerShell Core:
  - Updated helper function Test-FileHasByteOrderMark to use `AsByteStream`.
  - Install-PackageProvider will only run if `Find-PackageProvider -Name 'NuGet'`
    returns a package. Currently it is not found on the AppVeyor build worker for
    PowerShell Core.
  - Adding tests to AppVeyor test pane is done by using the RestAPI because the
    cmdlet Add-AppveyorTest is not supported on PowerShell Core yet.
  - All Push-AppveyorArtifact has been changed to use the helper function
    Push-TestArtifact instead.
  - The helper function Push-TestArtifact uses 'appveyor.exe' to upload
    artifacts because the cmdlet Push-AppveyorArtifact is not supported on
    PowerShell Core.
- Fix codecov no longer generates an error message when uploading test coverage
  ([issue #203](https://github.com/PowerShell/DscResource.Tests/issues/203)).
- Added new helper function Get-DscTestContainerInformation to read the container
  information in a particular PowerShell script test file (.Tests.ps1).
- BREAKING CHANGE: For those repositories that are using parameter `RunTestInOrder`
  for the helper function `Invoke-AppveyorTestScriptTask` the
  decoration `[Microsoft.DscResourceKit.IntegrationTest(OrderNumber = 1)]` need
  to move from the configuration file to the test file. This was done since unit
  tests do not have configuration files, and also to align the ability to
  define the order and the container information using the same decoration.
  It is also natural to have the decoration in the test files since those are
  the scripts that are actually run in order.
- BREAKING CHANGE: The parameter `RunInDocker` is removed in helper function
  `Invoke-AppveyorTestScriptTask`. Using parameter `RunTestInOrder` will now
  handle running tests in a container, but only if at least on test is decorated
  using `[Microsoft.DscResourceKit.IntegrationTest()]` or
  `[Microsoft.DscResourceKit.UnitTest()]`, together with the correct named arguments.
- Added support for the default shared module to run unit test and integration test
  in a container by decorating each test file with either
  `[Microsoft.DscResourceKit.IntegrationTest()]` or
  `[Microsoft.DscResourceKit.UnitTest()]`.
- DcsResource.Container
  - Now has support for verifying if image, with or without
    a tag, exists locally or needs to be pulled from Docker Hub.
  - Now shows the correct localized message when downloading
    an image.
  - If 'latest' tag is used on the image name, 'docker pull' will be called to
    make sure the local revision of 'latest' is actually the latest revision on
    Docker Hub. If it isn't, then the latest image will be pulled from Docker Hub.
- Updated AppVeyor.Tests
  - Mock for Resolve-CoverageInfo was removed since it was not used.
  - Moved importing of DscResource.CodeCoverage module to top of AppVeyor.psm1
    for easier mocking.
- Codecov is once again uploaded for "Harness"-model resource modules
  ([issue #229](https://github.com/PowerShell/DscResource.Tests/issues/229)).
- Changed Example common test
  - Added support for examples to have mandatory parameters.
  - Added support for all credential parameters, regardless of parameter name.
  - Added support to use the same name both for filename and configuration name.
    Supporting filenames starting with or without a numeric value and a dash,
    e.g '99-MyExample.ps1', or 'MyExample.ps'. Any filename starting with a
    numeric value followed by a dash will be removed. This is to support
    configurations to be able to compile in Azure Automation, but still support
    auto-documentation.
- Add support for publishing examples configurations to PowerShell Gallery if
  opt-in ([issue #234](https://github.com/PowerShell/DscResource.Tests/issues/234)).
- Added new opt-in common test 'Common Tests - Validate Example Files To Be Published'.
  This common test verifies that the examples those name ending with '*Config'
  passes testing of script meta data, and that there are no duplicate GUIDs in
  the script meta data (within the examples in the repository).
- Fix bug in `Invoke-AppveyorAfterTestTask` to prevent Wiki generation function
  from getting documentation files from variable `$MainModulePath` defined in
  AppVeyor.yml ([issue #245](https://github.com/PowerShell/DscResource.Tests/issues/245)).
- Added support for example and integration test configurations compilation using
  a certificate, so that there are no more need for PSDscAllowPlainTextPassword
  in configurations ([issue #240](https://github.com/PowerShell/DscResource.Tests/issues/240)).
- Refactored `WikiPages.psm1` to meet guidelines and improve testability.
- Added unit test coverage for `WikiPages.psm1`.
- Added support to Wiki generation for Example files that are formatted in the
  way required by the automatic example publishing code ([issue #247](https://github.com/PowerShell/DscResource.Tests/issues/247)).
- Added `.gitattributes` to force EOL to be CRLF to make testing more consistent
  in unit tests.
- Make sure the latest PowerShellGet is installed on the AppVeyor Build Worker
  ([issue #252](https://github.com/PowerShell/DscResource.Tests/issues/252)).
- Update the example publishing example to not use `.EXTERNALMODULEDEPENDENCIES`
  (only #Requires is needed). `.EXTERNALMODULEDEPENDENCIES` is used for external
  dependencies (outside of PowerShell Gallery).
- Example publishing can now use a filename without number prefix
  ([issue #254](https://github.com/PowerShell/DscResource.Tests/issues/254)).
- Update `New-DscSelfSignedCertificate` to set environment variables even if
  certificate already exists.
- Change `Invoke-AppveyorTestScriptTask` to also create a self-signed certificate
  using `New-DscSelfSignedCertificate` so that the certificate environment variables
  are still assigned if the test machine reboots after calling
  `Invoke-AppveyorInstallTask` ([issue #255](https://github.com/PowerShell/DscResource.Tests/issues/255)).
- Change `New-DscSelfSignedCertificate` to write information about certificate
  creation or usage so that `Invoke-AppveyorInstallTask` and
  `Invoke-AppveyorTestScriptTask` does not have to ([issue #259](https://github.com/PowerShell/DscResource.Tests/issues/259)).
- Remove option to use CustomTaskModulePath. It was not used, nor documented. To
  make the unit tests easier the option was removed
  ([issue #263](https://github.com/PowerShell/DscResource.Tests/issues/263)).
- Improved the unit tests for the helper function `Invoke-AppveyorTestScriptTask`,
  adding more test coverage, especially for the container part.
- Moved the import of module DscResource.Container to the top of the module file
  AppVeyor.psm1 to simplify the unit tests.
- Rearranging the `Import-Module` and the comment-based help, in the module file
  AppVeyor.psm1, so that the comment-based help is at the top of the file.
- Fix informational message when publishing examples
  ([issue #261](https://github.com/PowerShell/DscResource.Tests/issues/261)).
- When cloning this repo and checking out the dev branch, the file
  DscResource.AnalyzerRules.Tests.ps1 was always unstaged. This was probably
  due to the .gitattributes file that was introduced in a previous PR.
  EOL in DscResource.AnalyzerRules.Tests.ps1 is now fixed.
- Adding regression tests for
  [issue #70](https://github.com/PowerShell/DscResource.Tests/issues/70)).
- Migrate Pester Test Syntax from v3 -> v4
  ([issue #199](https://github.com/PowerShell/DscResource.Tests/issues/199)).
- Activate GitHub App Review Me.
- Removed the default values of the parameter `ExcludeTag` in favor of using
  opt-in. Default is that those tests are opt-out, and must be opt-in
  ([issue #274](https://github.com/PowerShell/DscResource.Tests/issues/274)).
- Excluding tag 'Examples' when calling `Invoke-AppveyorTestScriptTask` since
  this repository will never have examples.
- Added Rule Name to PS Script Analyzer custom rules.
- Added PS Script Analyzer Rule Name to Write-Warning output in meta.tests.
- Removed sections 'Goals' and 'Git and Unicode' as they have become redundant
  ([issue #282](https://github.com/PowerShell/DscResource.Tests/issues/282)).
- Add a new parameter `-CodeCoveragePath` in the function
  `Invoke-AppveyorTestScriptTask` to be able to add one or more relative
  paths which will be searched for PowerShell modules files (.psm1) to be used
  for evaluating code coverage
  ([issue #114](https://github.com/PowerShell/DscResource.Tests/issues/114)).
- The Modules folder, in the resource module root path, was added as a
  default path to be searched for PowerShell modules files (.psm1) to be
  used for evaluating code coverage.
- Added a pull request template as PULL_REQUEST_TEMPLATE.md that will be shown
  to the contributor when a pull requests are sent in.
- Added a common tests to test the length of the relative file path so the paths
  are not exceeding the current path hard limit in Azure Automation
  ([issue #188](https://github.com/PowerShell/DscResource.Tests/issues/188)).
- Add new opt-in common test for markdown link linting
  ([issue #211](https://github.com/PowerShell/DscResource.Tests/issues/211)).
- Adding opt-in common test for spellchecking markdown files. Opt-in by
  adding "Common Tests - Spellcheck Markdown Files" in the file
  .MetaTestOptIn.json ([issue #211](https://github.com/PowerShell/DscResource.Tests/issues/211)).
- Opt-in for the test "Common Tests - Spellcheck Markdown Files", and added the
  settings file `.vscode\cSpell.json`.
- Move section Phased Meta test Opt-In in the README.md, and renamed it to
  Common Meta test Opt-In ([issue #281](https://github.com/PowerShell/DscResource.Tests/issues/281)).
- Move the change log from README.md to CHANGELOG.md
  ([issue #284](https://github.com/PowerShell/DscResource.Tests/issues/284)).
- Opt-in to the common test ([issue #287](https://github.com/PowerShell/DscResource.Tests/issues/287)).
  - Common Tests - Relative Path Length
  - Common Tests - Validate Markdown Links
- Change the section "PowerShell Gallery API key" in README.md to to use
  `.gitattributes` file instead of `git config --global core.autocrlf true`
  ([issue #280](https://github.com/PowerShell/DscResource.Tests/issues/280)).

## 0.2.0.0

- Fixed unicode and path bugs in tests

## 0.1.0.0

- Initial release<|MERGE_RESOLUTION|>--- conflicted
+++ resolved
@@ -79,11 +79,8 @@
 - Fixed broken links and formatting in the `README.md` file.
 - Added Measure-Keyword function to check if all keywords are in lower case.
   - If a keyword is followed by parentheses,there should be a single space between them.
-<<<<<<< HEAD
 - Added Measure-Hashtable function to check if a hashtable is correctly formatted.
-=======
 - Turn on the Custom Script Analyzer Rules meta test.
->>>>>>> 628a006b
 
 ## 0.3.0.0
 
