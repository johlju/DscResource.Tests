--- conflicted
+++ resolved
@@ -337,13 +337,10 @@
 * Added code coverage report with [codecov.io](http://codecove.io)
 * Added default parameter values for HarnessFunctionName and HarnessModulePath in AppVeyor\Invoke-AppveyorTestScriptTask cmdlet
 * Fixed bug in DscResource.DocumentationHelper\MofHelper.psm1 when 'class' mentioned in MOF file outside of header
-<<<<<<< HEAD
 * Added ability for DscResource.DocumentationHelper\WikiPages.psm1 to display Array type parameters correctly
-=======
 * Fixed Wiki Generation to create Markdown that does not violate markdown rules
 * Removed violation of markdown rules from Readme.md
 * Fixed Wiki Generation when Example header contains parentheses.
->>>>>>> 3bdfbafd
 
 ### 0.2.0.0
 
